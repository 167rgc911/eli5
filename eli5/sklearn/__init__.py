--- conflicted
+++ resolved
@@ -12,13 +12,9 @@
     explain_prediction_linear_classifier,
     explain_prediction_linear_regressor,
 )
-<<<<<<< HEAD
-from .unhashing import InvertableHashingVectorizer, FeatureUnhasher
-from . import transform as _
-=======
 from .unhashing import (
     InvertableHashingVectorizer,
     FeatureUnhasher,
     invert_hashing_and_fit,
 )
->>>>>>> 73f0ac2f
+from . import transform as _