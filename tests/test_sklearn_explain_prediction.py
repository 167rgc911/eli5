# -*- coding: utf-8 -*-
from __future__ import absolute_import
from pprint import pprint

from sklearn.datasets import make_regression
from sklearn.feature_extraction.text import (
    CountVectorizer, TfidfVectorizer, HashingVectorizer)
from sklearn.feature_extraction.dict_vectorizer import DictVectorizer
from sklearn.linear_model import (
    ElasticNet,
    Lars,
    Lasso,
    LinearRegression,
    LogisticRegression,
    LogisticRegressionCV,
    PassiveAggressiveClassifier,
    Perceptron,
    Ridge,
    SGDClassifier,
    SGDRegressor,
)
from sklearn.svm import LinearSVC, LinearSVR
from sklearn.base import BaseEstimator
import pytest

from eli5.sklearn import explain_prediction, InvertableHashingVectorizer
from .utils import format_as_all, strip_blanks, get_all_features


@pytest.mark.parametrize(['clf'], [
    [LogisticRegression(random_state=42)],
    [LogisticRegression(random_state=42, multi_class='multinomial', solver='lbfgs')],
    [LogisticRegression(random_state=42, fit_intercept=False)],
    [LogisticRegressionCV(random_state=42)],
    [SGDClassifier(random_state=42)],
    [SGDClassifier(loss='log', random_state=42)],
    [PassiveAggressiveClassifier(random_state=42)],
    [Perceptron(random_state=42)],
    [LinearSVC(random_state=42)],
])
def test_explain_linear(newsgroups_train, clf):
    docs, y, target_names = newsgroups_train
    vec = TfidfVectorizer()

    X = vec.fit_transform(docs)
    clf.fit(X, y)

    get_res = lambda: explain_prediction(
        clf, docs[0], vec=vec, target_names=target_names, top=20)
    res = get_res()
    expl_text, expl_html = format_as_all(res, clf)

    for e in res['classes']:
        if e['class'] != 'comp.graphics':
            continue
        pos = get_all_features(e['feature_weights']['pos'])
        assert 'file' in pos

    for expl in [expl_text, expl_html]:
        for label in target_names:
            assert str(label) in expl
        assert 'file' in expl

    assert res == get_res()


def check_explain_linear_binary(res, clf):
    expl_text, expl_html = format_as_all(res, clf)
    assert len(res['classes']) == 1
    e = res['classes'][0]
    assert e['class'] == 'comp.graphics'
    neg = get_all_features(e['feature_weights']['neg'])
    assert 'objective' in neg
    for expl in [expl_text, expl_html]:
        assert 'comp.graphics' in expl
        assert 'objective' in expl


@pytest.mark.parametrize(['vec'], [
    [CountVectorizer()],
    [HashingVectorizer()],
])
def test_explain_linear_binary(vec, newsgroups_train_binary):
    docs, y, target_names = newsgroups_train_binary
    clf = LogisticRegression(random_state=42)
    X = vec.fit_transform(docs)
    clf.fit(X, y)

    get_res = lambda: explain_prediction(
        clf, docs[0], vec, target_names=target_names, top=20)
    res = get_res()
    check_explain_linear_binary(res, clf)
    assert res == get_res()
    res_vectorized = explain_prediction(
        clf, vec.transform([docs[0]])[0], vec, target_names=target_names,
        top=20, vectorized=True)
    if isinstance(vec, HashingVectorizer):
        # InvertableHashingVectorizer must be passed with vectorized=True
        neg_vectorized = get_all_features(
            res_vectorized['classes'][0]['feature_weights']['neg'])
        assert all(name.startswith('x') for name in neg_vectorized)
    else:
        assert res_vectorized == _without_weighted_spans(res)


def test_explain_hashing_vectorizer(newsgroups_train_binary):
    # test that we can pass InvertableHashingVectorizer explicitly
    vec = HashingVectorizer(n_features=1000)
    ivec = InvertableHashingVectorizer(vec)
    clf = LogisticRegression(random_state=42)
    docs, y, target_names = newsgroups_train_binary
    ivec.fit([docs[0]])
    X = vec.fit_transform(docs)
    clf.fit(X, y)

    get_res = lambda **kwargs: explain_prediction(
        clf, docs[0], ivec, target_names=target_names, top=20, **kwargs)
    res = get_res()
    check_explain_linear_binary(res, clf)
    assert res == get_res()
    res_vectorized = explain_prediction(
        clf, vec.transform([docs[0]])[0], ivec, target_names=target_names,
        top=20, vectorized=True)
    pprint(res_vectorized)
    assert res_vectorized == _without_weighted_spans(res)

    assert res == get_res(
        feature_names=ivec.get_feature_names(always_signed=False))


def _without_weighted_spans(res):
    res = dict(res)
    res['classes'] = [{k: v for k, v in d.items() if k != 'weighted_spans'}
                       for d in res['classes']]
    return res


def test_explain_linear_dense():
    clf = LogisticRegression()
    data = [{'day': 'mon', 'moon': 'full'},
            {'day': 'tue', 'moon': 'rising'},
            {'day': 'tue', 'moon': 'rising'},
            {'day': 'mon', 'moon': 'rising'}]
    vec = DictVectorizer(sparse=False)
    X = vec.fit_transform(data)
    clf.fit(X, [0, 1, 1, 0])
    test_day = {'day': 'tue', 'moon': 'full'}
    target_names = ['sunny', 'shady']
    res1 = explain_prediction(clf, test_day, vec, target_names=target_names)
    expl_text, expl_html = format_as_all(res1, clf)
    assert 'day=tue' in expl_text
    assert 'day=tue' in expl_html
    [test_day_vec] = vec.transform(test_day)
    res2 = explain_prediction(
        clf, test_day_vec, target_names=target_names,
        vectorized=True, feature_names=vec.get_feature_names())
    assert res1 == res2


def test_unsupported():
    vec = CountVectorizer()
    clf = BaseEstimator()
    res = explain_prediction(clf, 'hello, world', vec)
    assert 'Error' in res['description']


@pytest.mark.parametrize(['clf'], [
    [ElasticNet(random_state=42)],
    [Lars()],
    [Lasso(random_state=42)],
    [LinearRegression()],
    [LinearSVR()],
    [Ridge(random_state=42)],
    [SGDRegressor(random_state=42)],
])
def test_explain_linear_regression(boston_train, clf):
    X, y, feature_names = boston_train
    clf.fit(X, y)
    res = explain_prediction(clf, X[0])
    expl_text, expl_html = format_as_all(res, clf)

    assert len(res['targets']) == 1
    target = res['targets'][0]
    assert target['target'] == 'y'
    pos, neg = (get_all_features(target['feature_weights']['pos']),
                get_all_features(target['feature_weights']['neg']))
    assert 'x11' in pos or 'x11' in neg
    assert '<BIAS>' in pos or '<BIAS>' in neg

    for expl in [expl_text, expl_html]:
        assert 'x11' in expl
        assert '(score' in expl
    assert "'y'" in expl_text
    assert '<BIAS>' in expl_text
    assert '<b>y</b>' in strip_blanks(expl_html)
    assert '&lt;BIAS&gt;' in expl_html

    assert res == explain_prediction(clf, X[0])


@pytest.mark.parametrize(['clf'], [
    [ElasticNet(random_state=42)],
    [Lars()],
    [Lasso(random_state=42)],
    [LinearRegression()],
    [Ridge(random_state=42)],
])
def test_explain_linear_regression_multitarget(clf):
    X, y = make_regression(n_samples=100, n_targets=3, n_features=10,
                           random_state=42)
    clf.fit(X, y)
    res = explain_prediction(clf, X[0])
    expl_text, expl_html = format_as_all(res, clf)

    assert len(res['targets']) == 3
    target = res['targets'][1]
    assert target['target'] == 'y1'
    pos, neg = (get_all_features(target['feature_weights']['pos']),
                get_all_features(target['feature_weights']['neg']))
    assert 'x8' in pos or 'x8' in neg
    assert '<BIAS>' in pos or '<BIAS>' in neg

    assert 'x8' in expl_text
    assert '<BIAS>' in expl_text
    assert "'y2'" in expl_text

    assert res == explain_prediction(clf, X[0])


def test_explain_regression_hashing_vectorizer(newsgroups_train_binary):
    docs, y, target_names = newsgroups_train_binary
    vec = HashingVectorizer(norm=None)
    clf = LinearRegression()
    clf.fit(vec.fit_transform(docs), y)

    # Setting large "top" in order to compare it with CountVectorizer below
    # (due to small differences in the coefficients they might have cutoffs
    # at different points).
    res = explain_prediction(
<<<<<<< HEAD
        clf, docs[0], vec, target_names=[target_names[1]], top=20)
    expl, _ = format_as_all(res, clf)
    assert len(res['targets']) == 1
    e = res['targets'][0]
    assert e['target'] == 'comp.graphics'
    neg = get_all_features(e['feature_weights']['neg'])
    assert 'objective' in neg
    pos = get_all_features(e['feature_weights']['pos'])
    assert 'that' in pos
=======
        clf, docs[0], vec, target_names=[target_names[1]], top=1000)
    expl = format_as_text(res)
    print(expl)
    pprint(res)
    assert len(res['targets']) == 1
    e = res['targets'][0]
    assert e['target'] == 'comp.graphics'
>>>>>>> 6e5279b4
    assert 'comp.graphics' in expl
    assert 'objective' in expl

    # HashingVectorizer with norm=None is "the same" as CountVectorizer,
    # so we can compare it and check that explanation is almost the same.
    count_vec = CountVectorizer()
    count_clf = LinearRegression()
    count_clf.fit(count_vec.fit_transform(docs), y)
    count_res = explain_prediction(
        count_clf, docs[0], count_vec, target_names=[target_names[1]], top=1000)
    pprint(count_res)
    count_expl = format_as_text(count_res)
    print(count_expl)

    for key in ['pos', 'neg']:
        values, count_values = [
            sorted(r['targets'][0]['feature_weights'][key])
            for r in [res, count_res]]
        assert len(values) == len(count_values)
        for (name, coef), (count_name, count_coef) in zip(values, count_values):
            assert name == count_name
            assert abs(coef - count_coef) < 0.05<|MERGE_RESOLUTION|>--- conflicted
+++ resolved
@@ -24,7 +24,7 @@
 import pytest
 
 from eli5.sklearn import explain_prediction, InvertableHashingVectorizer
-from .utils import format_as_all, strip_blanks, get_all_features
+from .utils import format_as_all, strip_blanks, get_all_features, get_names_coefs
 
 
 @pytest.mark.parametrize(['clf'], [
@@ -237,27 +237,17 @@
     # (due to small differences in the coefficients they might have cutoffs
     # at different points).
     res = explain_prediction(
-<<<<<<< HEAD
-        clf, docs[0], vec, target_names=[target_names[1]], top=20)
+        clf, docs[0], vec, target_names=[target_names[1]], top=1000)
     expl, _ = format_as_all(res, clf)
     assert len(res['targets']) == 1
     e = res['targets'][0]
     assert e['target'] == 'comp.graphics'
     neg = get_all_features(e['feature_weights']['neg'])
     assert 'objective' in neg
-    pos = get_all_features(e['feature_weights']['pos'])
-    assert 'that' in pos
-=======
-        clf, docs[0], vec, target_names=[target_names[1]], top=1000)
-    expl = format_as_text(res)
-    print(expl)
-    pprint(res)
-    assert len(res['targets']) == 1
-    e = res['targets'][0]
-    assert e['target'] == 'comp.graphics'
->>>>>>> 6e5279b4
+    assert 'that' in neg
     assert 'comp.graphics' in expl
     assert 'objective' in expl
+    assert 'that' in expl
 
     # HashingVectorizer with norm=None is "the same" as CountVectorizer,
     # so we can compare it and check that explanation is almost the same.
@@ -267,12 +257,12 @@
     count_res = explain_prediction(
         count_clf, docs[0], count_vec, target_names=[target_names[1]], top=1000)
     pprint(count_res)
-    count_expl = format_as_text(count_res)
+    count_expl, _ = format_as_all(count_res, count_clf)
     print(count_expl)
 
     for key in ['pos', 'neg']:
         values, count_values = [
-            sorted(r['targets'][0]['feature_weights'][key])
+            sorted(get_names_coefs(r['targets'][0]['feature_weights'][key]))
             for r in [res, count_res]]
         assert len(values) == len(count_values)
         for (name, coef), (count_name, count_coef) in zip(values, count_values):
